import { config, vehicleProperties } from './config';
/**
 * Helper function that returns smartcar vehicle instance.
 */
export const formatName = (name) => {
  const displayNames = {
    CHARGING: 'Charging',
    FULLY_CHARGED: 'Fully charged',
    NOT_CHARGING: 'Not charging',
  };

  return displayNames[name] || name;
};

/**
 * Obtains time between now and a later date
 * Returns time in hours and minutes
 */
export const timeDiff = (date) => {
  const now = new Date();
  const later = new Date(date);

  const timeDiff = later - now;

  const hours = Math.floor(timeDiff / (1000 * 60 * 60));
  const minutes = Math.floor((timeDiff % (1000 * 60 * 60)) / (1000 * 60));

  return `${hours} hr ${minutes} min`;
};

/**
 * Returns array of permissions from selected properties (in config)
 */
<<<<<<< HEAD
export const getPermissions = (selectedProperties, vehicleProperties) => {
  const requests = selectedProperties.map(
=======
export const getPermissions = () => {
  const requests = config.vehicleProperties.map(
>>>>>>> 35960da9
    (vehicleProperty) => vehicleProperties[vehicleProperty].permission
  );
  const permissions = [...new Set(requests)];

  return permissions;
};<|MERGE_RESOLUTION|>--- conflicted
+++ resolved
@@ -31,13 +31,8 @@
 /**
  * Returns array of permissions from selected properties (in config)
  */
-<<<<<<< HEAD
-export const getPermissions = (selectedProperties, vehicleProperties) => {
-  const requests = selectedProperties.map(
-=======
 export const getPermissions = () => {
   const requests = config.vehicleProperties.map(
->>>>>>> 35960da9
     (vehicleProperty) => vehicleProperties[vehicleProperty].permission
   );
   const permissions = [...new Set(requests)];
