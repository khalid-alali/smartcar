--- conflicted
+++ resolved
@@ -3,11 +3,7 @@
 import api from './api';
 import './App.css';
 import { getPermissions } from './utils';
-<<<<<<< HEAD
-import { vehicleProperties, buildYourOwnConfig } from './config';
-=======
 import { config } from './config';
->>>>>>> 35960da9
 
 import { Connect, Vehicle, Loading } from './components';
 
@@ -39,22 +35,12 @@
     }
   };
 
-  const selectedPermissions = getPermissions(
-    buildYourOwnConfig.vehicleProperties,
-    vehicleProperties
-  );
-
   const smartcar = new Smartcar({
     clientId: process.env.REACT_APP_CLIENT_ID,
     redirectUri: process.env.REACT_APP_REDIRECT_URI,
     // set scope of permissions: https://smartcar.com/docs/api/#permissions
-<<<<<<< HEAD
-    scope: ['read_vehicle_info', ...selectedPermissions],
-    mode: buildYourOwnConfig.mode, // one of ['live', 'test', 'simulated']
-=======
     scope: ['read_vehicle_info', ...getPermissions()],
     mode: config.mode, // one of ['live', 'test', 'simulated']
->>>>>>> 35960da9
     onComplete,
   });
 
@@ -63,21 +49,12 @@
       forcePrompt: true,
       // bypass car brand selection screen: https://smartcar.com/docs/api#brand-select
       vehicleInfo: {
-<<<<<<< HEAD
-        make: buildYourOwnConfig.brandSelect,
-      },
-      // only allow users to authenticate ONE vehicle
-      singleSelect: buildYourOwnConfig.singleSelect,
-      // only allow users to authenticate ONE vehicle specified by VIN
-      singleSelectVin: buildYourOwnConfig.singleSelectVin,
-=======
         make: config.brandSelect,
       },
       // only allow users to authenticate ONE vehicle
       singleSelect: config.singleSelect,
       // only allow users to authenticate ONE vehicle specified by VIN
       singleSelectVin: config.singleSelectVin,
->>>>>>> 35960da9
     });
 
   const disconnect = async (e) => {
@@ -99,7 +76,6 @@
   const updateProperty = async (property, action) => {
     try {
       const vehicleId = selectedVehicle.id;
-<<<<<<< HEAD
       if (property === 'chargeState') {
         const { data } = await api.controlCharge(vehicleId, action);
         setSelectedVehicle({
@@ -120,43 +96,6 @@
           amperage: data.amperage,
         });
       }
-=======
-      const { data } = await api.controlCharge(vehicleId, action);
-      setSelectedVehicle({
-        ...selectedVehicle,
-        chargeState: data.chargeState,
-      });
-      setError(null);
-    } catch (error) {
-      const errorMessage = error.response.data.error;
-      setError(new Error(errorMessage));
-    }
-  };
-
-  const setChargeLimit = async (limit) => {
-    try {
-      const vehicleId = selectedVehicle.id;
-      const { data } = await api.setChargeLimit(vehicleId, limit / 100);
-      setSelectedVehicle({
-        ...selectedVehicle,
-        chargeLimit: data.limit,
-      });
-      setError(null);
-    } catch (error) {
-      const errorMessage = error.response.data.error;
-      setError(new Error(errorMessage));
-    }
-  };
-
-  const setAmperage = async (amperage) => {
-    try {
-      const vehicleId = selectedVehicle.id;
-      const { data } = await api.setAmperage(vehicleId, amperage);
-      setSelectedVehicle({
-        ...selectedVehicle,
-        amperage: data.amperage,
-      });
->>>>>>> 35960da9
       setError(null);
     } catch (error) {
       const errorMessage = error.response.data.error;
@@ -167,11 +106,7 @@
   return (
     <div className="content-wrapper">
       <div className="content">
-<<<<<<< HEAD
-        <h1>{buildYourOwnConfig.staticText.appName}</h1>
-=======
         <h1>{config.staticText.appName}</h1>
->>>>>>> 35960da9
         {isLoading && <Loading />}
         {!isLoading &&
           (Object.keys(selectedVehicle).length !== 0 ? (
@@ -181,13 +116,7 @@
                 disconnect={disconnect}
                 vehicles={vehicles}
                 setSelectedVehicle={setSelectedVehicle}
-<<<<<<< HEAD
                 updateProperty={updateProperty}
-=======
-                controlCharge={controlCharge}
-                setChargeLimit={setChargeLimit}
-                setAmperage={setAmperage}
->>>>>>> 35960da9
               />
             </>
           ) : (
