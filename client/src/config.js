const properties = {
  attributes: {
    name: 'attributes',
    permission: 'read_vehicle_info',
    requestType: 'GET',
    componentType: 'Attributes',
    text: '',
  },
  amperage: {
    name: 'amperage',
    permission: 'read_charge',
    requestType: 'GET',
    componentType: 'VehicleProperty',
    text: 'Amperage',
  },
  setAmperage: {
    name: 'setAmperage',
    permission: 'control_charge',
    requestType: 'POST',
    componentType: 'SetVehicleProperty',
    targetProperty: 'amperage',
    text: 'Set new amperage',
  },
  batteryLevel: {
    name: 'batteryLevel',
    permission: 'read_battery',
    requestType: 'GET',
    componentType: 'VehicleProperty',
    text: 'Battery level',
  },
  batteryCapacity: {
    name: 'batteryCapacity',
    permission: 'read_battery',
    requestType: 'GET',
    componentType: 'VehicleProperty',
    text: 'Capacity',
  },
  chargeCompletion: {
    name: 'chargeCompletion',
    permission: 'read_charge',
    requestType: 'GET',
    componentType: 'VehicleProperty',
    text: 'Time to completion',
  },
  chargeLimit: {
    name: 'chargeLimit',
    permission: 'read_charge',
    requestType: 'GET',
    componentType: 'VehicleProperty',
    text: 'Charge limit',
  },
  disconnect: {
    name: 'disconnect',
    permission: '',
    requestType: 'DELETE',
    componentType: 'Disconnect',
    text: '',
  },
  setChargeLimit: {
    name: 'setChargeLimit',
    permission: 'control_charge',
    requestType: 'POST',
    componentType: 'SetVehicleProperty',
    targetProperty: 'chargeLimit',
    text: 'Set new limit',
  },
  chargeState: {
    name: 'chargeState',
    permission: 'read_charge',
    requestType: 'GET',
    componentType: 'VehicleProperty',
    text: 'Current state',
  },
  engineOil: {
    name: 'engineOil',
    permission: 'read_engine_oil',
    requestType: 'GET',
    componentType: 'VehicleProperty',
    text: 'Engine oil life',
  },
  evRange: {
    name: 'evRange',
    permission: 'read_battery',
    requestType: 'GET',
    componentType: 'VehicleProperty',
    text: 'Range',
  },
  fuel: {
    name: 'fuel',
    permission: 'read_fuel',
    requestType: 'GET',
    componentType: 'VehicleProperty',
    text: 'Fuel',
  },
  iceRange: {
    name: 'iceRange',
    permission: 'read_fuel',
    requestType: 'GET',
    componentType: 'VehicleProperty',
    text: 'Range',
  },
  isPluggedIn: {
    name: 'isPluggedIn',
    permission: 'read_charge',
    requestType: 'GET',
    componentType: 'VehicleProperty',
    text: 'Plugged in',
  },
  location: {
    name: 'location',
    permission: 'read_location',
    requestType: 'GET',
    componentType: 'VehiclePropertyList',
    text: 'Location',
  },
  lockUnlock: {
    name: 'lockUnlock',
    permission: 'control_security',
    requestType: 'POST',
    componentType: 'LockUnlock',
    text: 'text',
  },
  odometer: {
    name: 'odometer',
    permission: 'read_odometer',
    requestType: 'GET',
    componentType: 'VehicleProperty',
    text: 'Odometer',
  },
  startStopCharge: {
    name: 'startStopCharge',
    permission: 'control_charge',
    requestType: 'POST',
    componentType: 'StartStopCharge',
    text: '',
  },
  tirePressure: {
    name: 'tirePressure',
    permission: 'read_tires',
    requestType: 'GET',
    componentType: 'VehiclePropertyList',
    text: 'Tire Pressure',
  },
  vin: {
    name: 'vin',
    permission: 'read_vin',
    requestType: 'GET',
    componentType: 'VehicleProperty',
    text: 'VIN',
  },
  voltage: {
    name: 'voltage',
    permission: 'read_charge',
    requestType: 'GET',
    componentType: 'VehicleProperty',
    text: 'Voltage',
  },
  wattage: {
    name: 'wattage',
    permission: 'read_charge',
    requestType: 'GET',
    componentType: 'VehicleProperty',
    text: 'Wattage',
  },
};

const energyUtilitiesConfig = {
  staticText: {
    appName: 'ChargeUp',
  },
  mode: 'test',
  unitSystem: 'imperial',
  brandSelect: 'TESLA',
  singleSelect: false,
  singleSelectVin: '',
  vehicleProperties: [
<<<<<<< HEAD
    // the order will dictate the order of the UI components
    properties.attributes,
=======
>>>>>>> 4f8b2f9b
    properties.vin,
    properties.isPluggedIn,
    properties.chargeState,
    properties.chargeCompletion,
    properties.batteryLevel,
    properties.evRange,
    properties.chargeLimit,
    properties.setChargeLimit,
    properties.batteryCapacity,
    properties.voltage,
    properties.wattage,
    properties.amperage,
    properties.setAmperage,
  ],
};

const autoInsuranceConfig = {
  staticText: {
    appName: 'Sky Insurance',
  },
  mode: 'test',
  unitSystem: 'imperial',
  brandSelect: '',
  singleSelect: true,
  singleSelectVin: '',
  vehicleProperties: [
    properties.vin,
    properties.odometer,
    properties.location,
    properties.engineOil,
    properties.tirePressure,
  ],
};

const carSharingConfig = {
  staticText: {
    appName: 'CarShare',
  },
  mode: 'test',
  unitSystem: 'imperial',
  brandSelect: '',
  singleSelect: true,
  singleSelectVin: '',
  vehicleProperties: [
    properties.vin,
    properties.lockUnlock,
    properties.location,
    properties.fuel,
    properties.batteryLevel,
    properties.iceRange,
    properties.evRange,
    properties.odometer,
  ],
};

const roadsideAssistanceConfig = {
  staticText: {
    appName: 'RoadsideAssist',
  },
  mode: 'test',
  unitSystem: 'imperial',
  brandSelect: '',
  singleSelect: true,
  singleSelectVin: '',
  vehicleProperties: [
    properties.vin,
    properties.location,
    properties.odometer,
    properties.tirePressure,
    properties.engineOil,
  ],
};

const buildYourOwnConfig = {
  /**
   * Section 1: Personalize your app!
   */
  staticText: {
    appName: 'Your App name',
  },

  /**
   * Section 2: Configure the Smartcar instance and Connect flow
   * You can also do this directly where smartcar gets instantiated in App.jsx  
   */ 
  mode: 'live', // one of ['live', 'test', 'simulated']
  unitSystem: 'imperial',
  brandSelect: '',
  singleSelect: false,
  singleSelectVin: '',

  /**
   * Section 3: Build the app! Add the desired properties from the properties object. This will decide the following:
   *  1. The permissions requested from the user in the Connect flow
   *  2. The UI elements: displayed vehicle stats, vehicle action buttons
   *  3. The order of the UI layout, which matches the order in this array.
   *  4. The api methods. What car info to retrieve. What vehicle actions (ex: lock/unlock) can be made
   */
  vehicleProperties: [
    properties.vin,
    // properties.someVehicleProperty,
  ],
};

export const config = energyUtilitiesConfig;<|MERGE_RESOLUTION|>--- conflicted
+++ resolved
@@ -174,11 +174,8 @@
   singleSelect: false,
   singleSelectVin: '',
   vehicleProperties: [
-<<<<<<< HEAD
     // the order will dictate the order of the UI components
     properties.attributes,
-=======
->>>>>>> 4f8b2f9b
     properties.vin,
     properties.isPluggedIn,
     properties.chargeState,
@@ -262,8 +259,8 @@
 
   /**
    * Section 2: Configure the Smartcar instance and Connect flow
-   * You can also do this directly where smartcar gets instantiated in App.jsx  
-   */ 
+   * You can also do this directly where smartcar gets instantiated in App.jsx
+   */
   mode: 'live', // one of ['live', 'test', 'simulated']
   unitSystem: 'imperial',
   brandSelect: '',
